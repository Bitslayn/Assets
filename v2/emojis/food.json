--- conflicted
+++ resolved
@@ -17,25 +17,6 @@
     "\uE00C":["potato"],
     "\uE00D":["waffle"],
     "\uE00E":["plate"],
-<<<<<<< HEAD
-    
-    "\uE00F":["pizza", "pizzer"],
-    "\uE010":["bread", "loaf"],
-    "\uE011":["bread2", "bread_slice"],
-    "\uE012":["cookie"],
-    "\uE013":["cookie_crumb"],
-    "\uE014":["burger"],
-    "\uE015":["meat"],
-    "\uE016":["egg", "egg_irl"],
-
-    "\uE017":["cake", "lie"],
-    "\uE018":["coffee", "cafe", "cofve"],
-    "\uE019":["juice", "juicebox"],
-	  "\uE01A":["lolipop"],
-    "\uE01B":["icecream", "ice_cream"],
-    "\uE01C":["cheese", "big_cheese"],
-    "\uE01D":["popcorn"]
-=======
     "\uE00F":["pumpkin"],
 
     "\uE010":["pizza", "pizzer"],
@@ -54,6 +35,5 @@
     "\uE01C":["icecream", "ice_cream"],
     "\uE01D":["cheese", "big_cheese"],
     "\uE01E":["popcorn"]
->>>>>>> 13c20a74
   }
 }